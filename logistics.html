<h2>Course logistics</h2>

<h3>Course web site and Moodle</h3>
    The course follows 
    <a href="schedule.html">Schedule</a>, where you will find links to the course material for each week.
    Assignment reports, notebooks, presentations and the final paper are submitted through 
    <a class="term-changes" href="https://moodle-courses2122.wolfware.ncsu.edu/course/view.php?id=5762"><b>Moodle</b></a>
    where feedback and grades will be posted following the submission. 
    Help is provided through Moodle forum and a link to Zoom sessions is available through Moodle as well.

<h4 id="software">Software</h4>
Course focus will be on using and developing for open source software. Several assignments will be performed using
<ul>
 <li><a href="https://grass.osgeo.org/">GRASS GIS</a>, on Windows, install the stand-alone 
 <a href="https://grass.osgeo.org/download/software/ms-windows/#stand-alone">GRASS GIS 8.0 (preview)</a>,
we will be testing and reporting on the current development version 
<!--see GIS582 <a href="http://ncsu-geoforall-lab.github.io/geospatial-modeling-course/logistics.html"><b>Course logistics</b></a>
     web page for details on download and installation -->
     (for macOS and Linux, try to get a similar version, ask if you are not sure)
 <li>Python and R which you should have installed already
</ul>
Additional information about software will be provided with the individual assignments.

<h4 id="data">Data</h4>
Links to data are provided on the assignment webpages. Instructions for downloading the educational
GRASS GIS dataset are on the GIS582 
<a href="http://ncsu-geoforall-lab.github.io/geospatial-modeling-course/logistics.html"><b>Course logistics</b></a> 
web page (see the section on Data).

<h4>Assignment reports</h4>
<ul>
    <li>For topics 1 and 4 (<a href="topics/intro_geocomputing.html">Introduction to Geocomputation</a>
        and <a href="topics/spread_sim.html">Spread Simulations </a>), you will submit a brief paper
        with minimum 1000-1500 word text (approx 3-4 pages) and 2 or more pages of graphics</li>
    <li>Required paper sections:
        <ol>
            <li>Introduction: task, problem, background, importance, motivation</li>
            <li>Methods: general description of methods and concepts.
              In this section you should demonstrate that for the given step-by-step instructions
              your were able to explain what methods are being used to solve the given problem</li>
            <li>Results: maps, graphs, tables with comments, focus on what is interesting in the data
                  and the derived maps, how does the method used influence the results.</li>
            <li>Discussion: was there anything unexpected or problematic in the results?
                          Were there any issues related to the methdology? Also discuss the software issues,
                          including fixes and suggestions for improvements here.</li>
            <li>Conclusion: 1-2 sentences what you have learned</li>
            <li>References</li>
        </ol>
    </li>
    <li>
        Sample paper formatting for
        <a href="./resources/word_report_template.docx">MS Word (DOCX)</a>,
        <a href="./resources/libreoffice_report_template.odt">LibreOffice (ODT)</a>
        (view online in <a href="https://www.rollapp.com/rollmyfile/10oKEs1bF6GLWfXbVAULDCmv8E4rw9TPbrzLY9Fp">rollApp</a>), and
        <a href="./resources/latex_report_template.tex">LaTeX</a>
        (open online in <a href="https://www.overleaf.com/docs?snip_uri[]=http://ncsu-geoforall-lab.github.io/geospatial-modeling-course/resources/latex_report_template.tex&snip_uri[]=http://ncsu-geoforall-lab.github.io/geospatial-modeling-course/resources/report_template_image.png&rich_text=true">Overleaf</a>).
        <!--<a href="sample_report.pdf">pdf</a>,-->
        Do not use the text from this example, it is for formatting only!
    <li>
        The submitted report should be in PDF using naming convention
        <code>LastnameFirstname_HW#.pdf</code> or in a format (e.g., html) indicated in the assignment.
    <li>
        Upload your assignment papers or notebooks on the Moodle site by 11pm on the due date.
    <li>
        Although the HW papers are short they should be in a writing style suitable
        for scientific publications. You can learn more about scientific publishing in
        <a href="http://www.elsevier.com/journals/geomorphology/0169-555X/guide-for-authors#25000"> Elsevier instructions</a>.
        Please also read the first 10 pages on
        <a href="http://fatra.cnr.ncsu.edu/geospatial-modeling-course/resources/understanding_the_publishing_process.pdf">Publishing process</a>
        and <a href="https://www.elsevier.com/connect/11-steps-to-structuring-a-science-paper-editors-will-take-seriously">Structure of a science paper</a>.
</ul>

<h4>Jupyter Notebook Assignments</h4>
<ul>
    <li>For topics 2 and 3 (<a href="topics/data_simulation.html">Data Simulation</a>
        and <a href="topics/water_sim.html">Surface Water </a>), you will submit Jupyter Notebooks.
    </li>
    <li>To access the Jupyter Notebooks and associated data, download the 
        <a href="https://github.com/chaedri/GIS714-assignments">GIS714-assignments Github repo.</a>
    </li>
    <li>Directions to launch the Jupyter Notebooks:
        <ol>
            <li>Download and unzip the repo</li>
<<<<<<< HEAD
            <li><b>On Windows</b>: open the <a href="https://github.com/chaedri/GIS714-assignments/JupyterOnWindows.ipynb">
=======
            <li><b>On Windows</b>: open the <a href="https://github.com/chaedri/GIS714-assignments/blob/main/JupyterOnWindows.ipynb">
>>>>>>> bc7b785b
                JupyterOnWindows.ipynb</a> for directions</li>
            <li><b>On Mac and Linux</b>: <a href="https://jupyterlab.readthedocs.io/en/stable/getting_started/installation.html">install jupyter lab</a>,
                navigate to the repo in the command line, and launch jupyter lab. Open the notebook from the file browser side panel. </li>
            <li>Work through the notebooks and add your own analysis for each question.</li>
            <li>Export the notebook as HTML (File>Export Notebook as...>HTML) and upload the HTML and ipynb to Moodle.</li>
            <li>If you have issues running the notebooks or launching GRASS in Jupyter, post on the Moodle Forum.</li>
        </ol>
</ul>

<h3>Project</h3>

See <a href="projects.html">Projects page</a>.
You will use Moodle to post your project proposal, interim report, presentation and
a final paper as well as any additional material that you would like to share (videos, demos, data, google maps).

<h3>Grading and Policies</h3>
See <a href="index.html"> Syllabus web page</a>.

<p>
Don’t cheat (e.g. use other person’s results),
but you are encouraged to <em>collaborate and help each other with advice,</em>
for example, through the message board.<|MERGE_RESOLUTION|>--- conflicted
+++ resolved
@@ -81,12 +81,7 @@
     <li>Directions to launch the Jupyter Notebooks:
         <ol>
             <li>Download and unzip the repo</li>
-<<<<<<< HEAD
-            <li><b>On Windows</b>: open the <a href="https://github.com/chaedri/GIS714-assignments/JupyterOnWindows.ipynb">
-=======
             <li><b>On Windows</b>: open the <a href="https://github.com/chaedri/GIS714-assignments/blob/main/JupyterOnWindows.ipynb">
->>>>>>> bc7b785b
-                JupyterOnWindows.ipynb</a> for directions</li>
             <li><b>On Mac and Linux</b>: <a href="https://jupyterlab.readthedocs.io/en/stable/getting_started/installation.html">install jupyter lab</a>,
                 navigate to the repo in the command line, and launch jupyter lab. Open the notebook from the file browser side panel. </li>
             <li>Work through the notebooks and add your own analysis for each question.</li>
