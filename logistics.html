--- conflicted
+++ resolved
@@ -29,14 +29,9 @@
 
 <h4>Assignment reports</h4>
 <ul>
-<<<<<<< HEAD
     <li>For topics 1 and 4 (<a href="topics/intro_geocomputing.html">Introduction to Geocomputation</a>
         and <a href="topics/spread_sim.html">Spread Simulations </a>), you will submit a brief paper
         with minimum 1000-1500 word text (approx 3-4 pages) and 2 or more pages of graphics</li>
-=======
-    <li>For each topic you will submit a brief paper or a notebook as indicated in the individual assignments.
-    The paper should include minimum 1000-1500 word text (approx 3-4 pages) and 2 or more pages of graphics</li>
->>>>>>> 7a843f05
     <li>Required paper sections:
         <ol>
             <li>Introduction: task, problem, background, importance, motivation</li>
